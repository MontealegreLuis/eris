<?php
use Eris\TestTrait;

function my_sum($first, $second)
{
    if ($first >= 42) {
        return $first + $second + 1;
    }
    return $first + $second;
}

<<<<<<< HEAD
class SumTest extends BaseTestCase
=======
class ListConcatenationTest extends PHPUnit_Framework_TestCase
>>>>>>> c3b1630c
{
    use TestTrait;

    public function testRightIdentityElement()
    {
        $this->forAll([
            $this->genNat(),
        ])
            ->__invoke(function($number) {
                $this->assertEquals(
                    $number,
                    my_sum($number, 0),
                    "Summing $number to 0"
                );
            });
    }

    public function testLeftIdentityElement()
    {
        $this->forAll([
            $this->genNat(),
        ])
            ->__invoke(function($number) {
                $this->assertEquals(
                    $number,
                    my_sum(0, $number),
                    "Summing 0 to $number"
                );
            });
    }

    public function testEqualToReferencePhpImplementation()
    {
        $this->forAll([
            $this->genNat(),
            $this->genNat(),
        ])
            ->__invoke(function($first, $second) {
                $this->assertEquals(
                    $first + $second,
                    my_sum($first, $second),
                    "Summing $first and $second"
                );
            });
    }

    public function testPropertyNeverSatisfied()
    {
        $this->forAll([
            $this->genNat(),
            $this->genNat(),
        ])
            ->__invoke(function($first, $second) {
                $this->assertEquals(
                    -1,
                    my_sum($first, $second),
                    "Summing $first and $second"
                );
            });
    }
}<|MERGE_RESOLUTION|>--- conflicted
+++ resolved
@@ -9,11 +9,7 @@
     return $first + $second;
 }
 
-<<<<<<< HEAD
-class SumTest extends BaseTestCase
-=======
-class ListConcatenationTest extends PHPUnit_Framework_TestCase
->>>>>>> c3b1630c
+class SumTest extends PHPUnit_Framework_TestCase
 {
     use TestTrait;
 
