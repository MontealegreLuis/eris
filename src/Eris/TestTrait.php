<?php
namespace Eris;
use OutOfBoundsException;

trait TestTrait
{
    // TODO: make this private as much as possible
    private $quantifiers = [];
    protected $iterations = 100;
    // TODO: what is the correct name for this concept?
    protected $minimumEvaluationRatio = 0.5;
    protected $seed;

    /**
     * PHPUnit 4.x-only feature. If you want to use it in 3.x, call this
     * in your setUp() method.
     * @before
     */
    public function seedingRandomNumberGeneration()
    {
        if ($seed = getenv('ERIS_SEED')) {
            $this->seed = $seed;
        } else {
            $this->seed = (int) (microtime(true)*1000000);
        }
        srand($this->seed);
    }

    /**
     * Maybe: we could add --filter options to the command here, 
     * since now the original command is printed.
     * @after
     */
    public function dumpSeedForReproducing()
    {
        if ($this->hasFailed()) {
            global $argv;
            $command = "ERIS_SEED={$this->seed} " . implode(" ", $argv);
            echo PHP_EOL;
            echo "Reproduce with:", PHP_EOL;
            echo $command, PHP_EOL;
        }
    }

    /**
     * PHPUnit 4.x-only feature. If you want to use it in 3.x, call this
     * in your tearDown() method.
     * @after
     */
    public function checkConstraintsHaveNotSkippedTooManyIterations()
    {
        foreach ($this->quantifiers as $quantifier) {
            $evaluationRatio = $quantifier->evaluationRatio();
            if ($evaluationRatio < $this->minimumEvaluationRatio) {
                throw new OutOfBoundsException("Evaluation ratio {$evaluationRatio} is under the threshold {$this->minimumEvaluationRatio}");
            }
        }
    }

    protected function forAll($generators)
    {
        $quantifier = new Quantifier\ForAll($generators, $this->iterations, $this);
        $this->quantifiers[] = $quantifier;
        return $quantifier;
    }

    protected function genNat()
    {
        return new Generator\Natural(0, $this->iterations * 10);
    }

<<<<<<< HEAD
    protected function genString()
    {
        return new Generator\String($this->iterations * 10);
=======
    protected function genVector(Generator $elementGenerator)
    {
        return new Generator\Vector($this->iterations * 10, $elementGenerator);
>>>>>>> 8e368fad
    }

    protected function sample(Generator $generator, $size = 10)
    {
        return Sample::of($generator)->withSize($size);
    }

    protected function sampleShrink(Generator $generator)
    {
        return Sample::of($generator)->shrink();
    }
}<|MERGE_RESOLUTION|>--- conflicted
+++ resolved
@@ -69,15 +69,14 @@
         return new Generator\Natural(0, $this->iterations * 10);
     }
 
-<<<<<<< HEAD
     protected function genString()
     {
         return new Generator\String($this->iterations * 10);
-=======
+    }
+
     protected function genVector(Generator $elementGenerator)
     {
         return new Generator\Vector($this->iterations * 10, $elementGenerator);
->>>>>>> 8e368fad
     }
 
     protected function sample(Generator $generator, $size = 10)
